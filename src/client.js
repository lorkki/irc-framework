var EventEmitter = require('events').EventEmitter;
var util = require('util');
var _ = require('lodash');
var MiddlewareHandler = require('middleware-handler');
var MiddlewareStream = require('./middlewarestream');
var IrcCommandHandler = require('./commands/').CommandHandler;
var Connection = require('./connection');
var NetworkInfo = require('./networkinfo');
var User = require('./user');
var Channel = require('./channel');

function IrcClient() {
    EventEmitter.call(this);

    // Provides middleware hooks for either raw IRC commands or the easier to use parsed commands
    this.raw_middleware = new MiddlewareHandler();
    this.parsed_middleware = new MiddlewareHandler();

    this.request_extra_caps = [];
}

util.inherits(IrcClient, EventEmitter);

module.exports = IrcClient;

IrcClient.prototype._applyDefaultOptions = function(user_options) {
    var defaults = {
        nick: 'ircbot',
        username: 'ircbot',
        gecos: 'ircbot',
        encoding: 'utf8',
<<<<<<< HEAD
        auto_reconnect: true
=======
        ping_interval: 30,
        ping_timeout: 120,
>>>>>>> 311ab256
    };

    var props = Object.keys(defaults);
    for (var i = 0; i < props.length; i++) {
        if (typeof user_options[props[i]] === 'undefined') {
            user_options[ props[ i ] ] = defaults[ props[ i ] ];
        }
    }

    return user_options;
};


IrcClient.prototype.requestCap = function(cap) {
    this.request_extra_caps = this.request_extra_caps.concat(cap);
};


IrcClient.prototype.use = function(middleware_fn) {
    middleware_fn(this, this.raw_middleware, this.parsed_middleware);
    return this;
};


IrcClient.prototype.connect = function(options) {
    var client = this;

    this.options = options;
    this._applyDefaultOptions(this.options);

    if (this.connection && this.connection.connected) {
        this.connection.end();
    }

    this.connection = new Connection(this.options);
    this.network = new NetworkInfo();
    this.user = new User({
        nick: options.nick,
        username: options.username,
        gecos: options.gecos
    });

    this.command_handler = new IrcCommandHandler(this.connection, this.network);
    this.command_handler.requestExtraCaps(this.request_extra_caps);

    client.addCommandHandlerListeners();

    // Proxy some connection events onto this client
    ['reconnecting', 'close', 'raw socket connected'].forEach(function(event_name) {
        client.connection.on(event_name, function() {
            var args = Array.prototype.slice.call(arguments);
            client.emit.apply(client, [event_name].concat(args));
        });
    });

    this.connection.on('socket connected', function() {
        client.emit('socket connected');
        client.registerToNetwork();
        client.startPeriodicPing();
    });

    // IRC command routing
    this.connection
        .pipe(new MiddlewareStream(this.raw_middleware, this))
        .pipe(this.command_handler);

    // Proxy the command handler events onto the client object, with some added sugar
    this.proxyIrcEvents();

    // Everything is setup and prepared, start connecting
    this.connection.connect();
};


// Proxy the command handler events onto the client object, with some added sugar
// Events are handled in order:
// 1. Received from the command handler
// 2. Checked if any extra properties/methods are to be added to the event + re-emitted
// 3. Routed through middleware
// 4. Emitted from the client instance
IrcClient.prototype.proxyIrcEvents = function() {
    var client = this;

    this.command_handler.on('all', function(event_name, event_arg) {
        client.resetPingTimer();
        
        // Add a reply() function to selected message events
        if (['privmsg', 'notice', 'action'].indexOf(event_name) > -1) {
            event_arg.reply = function(message) {
                var dest = event_arg.target === client.user.nick ?
                    event_arg.nick :
                    event_arg.target;

                client.say(dest, message);
            };

            // These events with .reply() function are all messages. Emit it separately
            // TODO: Should this consider a notice a message?
            client.command_handler.emit('message', _.extend({type: event_name}, event_arg));
        }

        client.parsed_middleware.handle([event_name, event_arg, client], function(err) {
            if (err) {
                //console.error('Middleware error', err.stack);
                return;
            }

            client.emit(event_name, event_arg);
        });
    });
};


IrcClient.prototype.addCommandHandlerListeners = function() {
    var client = this;
    var commands = this.command_handler;

    commands.on('nick', function(event) {
        if (client.user.nick === event.nick) {
            client.user.nick = event.new_nick;
        }
    });

    commands.on('registered', function(event) {
        client.emit('connected', event);
        client.user.nick = event.nick;
        client.connection.registeredSuccessfully();
    });

    // Don't let IRC ERROR command kill the node.js process if unhandled
    commands.on('error', function(event) {
    });
};


IrcClient.prototype.registerToNetwork = function() {
    var webirc = this.options.webirc;

    if (webirc) {
        this.raw('WEBIRC', webirc.password, webirc.username, webirc.hostname, webirc.address);
    }

    this.raw('CAP LS');

    if (this.options.password) {
        this.raw('PASS', this.options.password);
    }

    this.raw('NICK', this.user.nick);
    this.raw('USER', this.user.username, 0, '*', this.user.gecos);
};


IrcClient.prototype.startPeriodicPing = function() {
    var that = this;
    var ping_timer = null;
    var timeout_timer = null;
    
    if(that.options.ping_interval <= 0 || that.options.ping_timeout <= 0) {
        return;
    }
    
    function scheduleNextPing() {
        ping_timer = that.connection.setTimeout(pingServer, that.options.ping_interval*1000);
    }
    
    function resetPingTimer() {
        if(ping_timer) {
            that.connection.clearTimeout(ping_timer);
        }
        
        if(timeout_timer) {
            that.connection.clearTimeout(timeout_timer);
        }
        
        scheduleNextPing();
    }
    
    function pingServer() {
        timeout_timer = that.connection.setTimeout(pingTimeout, that.options.ping_timeout*1000);
        that.ping();
    }
    
    function pingTimeout() {
        that.emit('ping timeout');
        that.quit('Ping timeout (' + that.options.ping_timeout + ' seconds)');
    }
    
    this.resetPingTimer = resetPingTimer;
    scheduleNextPing();
};


IrcClient.prototype.resetPingTimer = function() {};


Object.defineProperty(IrcClient.prototype, 'connected', {
    enumerable: true,
    get: function() {
        return this.connection && this.connection.connected;
    }
});




/**
 * Client API
 */
IrcClient.prototype.raw = function(input) {
    this.connection.write(this.rawString.apply(this, arguments));
};


IrcClient.prototype.rawString = function(input) {
    var args;

    if (input.constructor === Array) {
        args = input;
    } else {
        args = Array.prototype.slice.call(arguments, 0);
    }

    args = args.filter(function(item) {
        return (typeof item === 'number' || typeof item === 'string');
    });

    if (args.length > 1 && args[args.length - 1].indexOf(' ') > -1) {
        args[args.length - 1] = ':' + args[args.length - 1];
    }

    return args.join(' ');
};


IrcClient.prototype.quit = function(message) {
    this.connection.end(this.rawString('QUIT', message));
};


IrcClient.prototype.ping = function(message) {
    this.raw('PING', message || '*');
};


IrcClient.prototype.changeNick = function(nick) {
    this.raw('NICK', nick);
};


IrcClient.prototype.say = function(target, message) {
    var that = this;

    // Maximum length of target + message we can send to the IRC server is 500 characters
    // but we need to leave extra room for the sender prefix so the entire message can
    // be sent from the IRCd to the target without being truncated.
    var blocks = truncateString(message, 350);

    blocks.forEach(function(block) {
        that.raw('PRIVMSG', target, block);
    });
};


IrcClient.prototype.notice = function(target, message) {
    var that = this;

    // Maximum length of target + message we can send to the IRC server is 500 characters
    // but we need to leave extra room for the sender prefix so the entire message can
    // be sent from the IRCd to the target without being truncated.
    var blocks = truncateString(message, 350);

    blocks.forEach(function(block) {
        that.raw('NOTICE', target, block);
    });
};


IrcClient.prototype.join = function(channel, key) {
    var raw = ['JOIN', channel];
    if (key) {
        raw.push(key);
    }
    this.raw(raw);
};


IrcClient.prototype.part = function(channel, message) {
    var raw = ['PART', channel];
    if (message) {
        raw.push(message);
    }
    this.raw(raw);
};


IrcClient.prototype.ctcpRequest = function(target, type /*, paramN*/) {
    var params = Array.prototype.slice.call(arguments, 2);
    this.raw(
        'PRIVMSG',
        target,
        String.fromCharCode(1) + type.toUpperCase(),
        params.join(' ') + String.fromCharCode(1)
    );
};


IrcClient.prototype.ctcpResponse = function(target, type /*, paramN*/) {
    var params = Array.prototype.slice.call(arguments, 2);
    this.raw(
        'NOTICE',
        target,
        String.fromCharCode(1) + type.toUpperCase(),
        params.join(' ') + String.fromCharCode(1)
    );
};


IrcClient.prototype.action = function(target, message) {
    this.ctcpRequest(target, 'ACTION', message);
};


IrcClient.prototype.whois = function(target, cb) {
    var client = this;

    this.on('whois', function onWhois(event) {
        if (event.nick.toLowerCase() === target.toLowerCase()) {
            client.removeListener('whois', onWhois);
            cb(event);
        }
    });

    this.raw('WHOIS', target);
};


IrcClient.prototype.channel = function(channel_name) {
    return new Channel(this, channel_name);
};


IrcClient.prototype.match = function(match_regex, cb, message_type) {
    var client = this;

    var onMessage = function(event) {
        if (event.message.match(match_regex)) {
            cb(event);
        }
    };

    this.on(message_type || 'message', onMessage);

    return {
        stop: function() {
            client.removeListener(message_type || 'message', onMessage);
        }
    };
};


IrcClient.prototype.matchNotice = function(match_regex, cb) {
    return this.match(match_regex, cb, 'notice');
};
IrcClient.prototype.matchMessage = function(match_regex, cb) {
    return this.match(match_regex, cb, 'privmsg');
};
IrcClient.prototype.matchAction = function(match_regex, cb) {
    return this.match(match_regex, cb, 'action');
};





/**
 * Truncate a string into blocks of a set size
 */
function truncateString(str, block_size) {
    block_size = block_size || 350;

    var blocks = [];
    var current_pos;

    for (current_pos = 0; current_pos < str.length; current_pos = current_pos + block_size) {
        blocks.push(str.substr(current_pos, block_size));
    }

    return blocks;
}<|MERGE_RESOLUTION|>--- conflicted
+++ resolved
@@ -29,12 +29,9 @@
         username: 'ircbot',
         gecos: 'ircbot',
         encoding: 'utf8',
-<<<<<<< HEAD
-        auto_reconnect: true
-=======
+        auto_reconnect: true,
         ping_interval: 30,
-        ping_timeout: 120,
->>>>>>> 311ab256
+        ping_timeout: 120
     };
 
     var props = Object.keys(defaults);
